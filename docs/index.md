<<<<<<< HEAD
---
hide:
#   - navigation
  - toc
---

Site is still under development. Stay tuned...
=======
Site is still under development...
>>>>>>> 855e14dc
<|MERGE_RESOLUTION|>--- conflicted
+++ resolved
@@ -1,11 +1,8 @@
-<<<<<<< HEAD
 ---
 hide:
 #   - navigation
   - toc
 ---
 
-Site is still under development. Stay tuned...
-=======
-Site is still under development...
->>>>>>> 855e14dc
+
+Site is still under development...