site_name: Achilles C. Macunlay
site_url: https://acmacunlay.github.io/
site_description: Blog and portfolio of Achilles C. Macunlay
site_author: Achilles C. Macunlay

# repo_url: https://github.com/acmacunlay/blog/

nav:
  - Home: index.md
  # - Tags: tags.md
<<<<<<< HEAD
=======
  # - Portfolio: ./portfolio/index.md
>>>>>>> bbdb84b8

# https://squidfunk.github.io/mkdocs-material/creating-your-site/#configuration
theme:
  name: material

  # https://squidfunk.github.io/mkdocs-material/setup/changing-the-colors/
  palette:
<<<<<<< HEAD
    # # Palette toggle for light mode
    # - scheme: default
    #   accent: teal
    #   primary: teal
    #   toggle:
    #     icon: material/lightbulb-outline
    #     name: Switch to dark mode

    # # Palette toggle for dark mode
    # - scheme: slate
    #   accent: teal
    #   primary: teal
    #   toggle:
    #     icon: material/lightbulb
    #     name: Switch to light mode

    scheme: slate
    accent: deep orange
    primary: deep orange
=======
    scheme: default
>>>>>>> bbdb84b8

  # https://squidfunk.github.io/mkdocs-material/setup/changing-the-fonts/
  font:
    text: Fira Sans
    code: Fira Code

  # https://squidfunk.github.io/mkdocs-material/setup/changing-the-logo-and-icons/
  # icon:
  #   logo: material/book-cog-outline

  # https://squidfunk.github.io/mkdocs-material/setup/setting-up-navigation/
  features:
    - navigation.footer
    - navigation.instant
    - navigation.sections
    # - navigation.tabs
    - navigation.top
    - navigation.tracking
    # - toc.integrate
    - content.code.copy

# https://squidfunk.github.io/mkdocs-material/setup/ensuring-data-privacy/
extra:
  consent:
    title: Cookie consent
    description: >-
      We use cookies to recognize your repeated visits and preferences, as well
      as to measure the effectiveness of our documentation and whether users
      find what they're searching for. With your consent, you're helping us to
      make our documentation better.
    actions:
      - accept
      - manage
  generator: false
  social:
    - icon: fontawesome/brands/github
      link: https://github.com/acmacunlay
    - icon: fontawesome/brands/linkedin
      link: https://www.linkedin.com/in/acmacunlay

# https://squidfunk.github.io/mkdocs-material/setup/setting-up-tags/
plugins:
  - tags:
      tags_file: tags.md

markdown_extensions:
  - admonition
  - pymdownx.details
  - pymdownx.highlight:
      anchor_linenums: true
  - pymdownx.inlinehilite
  - pymdownx.snippets
  - pymdownx.superfences

copyright: Copyright &copy; 2023 Achilles C. Macunlay<|MERGE_RESOLUTION|>--- conflicted
+++ resolved
@@ -8,10 +8,7 @@
 nav:
   - Home: index.md
   # - Tags: tags.md
-<<<<<<< HEAD
-=======
   # - Portfolio: ./portfolio/index.md
->>>>>>> bbdb84b8
 
 # https://squidfunk.github.io/mkdocs-material/creating-your-site/#configuration
 theme:
@@ -19,29 +16,7 @@
 
   # https://squidfunk.github.io/mkdocs-material/setup/changing-the-colors/
   palette:
-<<<<<<< HEAD
-    # # Palette toggle for light mode
-    # - scheme: default
-    #   accent: teal
-    #   primary: teal
-    #   toggle:
-    #     icon: material/lightbulb-outline
-    #     name: Switch to dark mode
-
-    # # Palette toggle for dark mode
-    # - scheme: slate
-    #   accent: teal
-    #   primary: teal
-    #   toggle:
-    #     icon: material/lightbulb
-    #     name: Switch to light mode
-
-    scheme: slate
-    accent: deep orange
-    primary: deep orange
-=======
     scheme: default
->>>>>>> bbdb84b8
 
   # https://squidfunk.github.io/mkdocs-material/setup/changing-the-fonts/
   font:
